--- conflicted
+++ resolved
@@ -3,11 +3,7 @@
   max-width: calc(80vw - 5rem);
 }
 
-<<<<<<< HEAD
 @media (max-width: 961px) {
-=======
-@media (max-width:961px)  {
->>>>>>> 36c19946
   /* tablet, landscape iPad, lo-res laptops ands desktops */
   .page-content__section {
     max-width: 100%;
