--- conflicted
+++ resolved
@@ -209,33 +209,7 @@
 
   // Fetch user profile for tooltip via API route using database ID for more reliable lookup
   useEffect(() => {
-<<<<<<< HEAD
     if (enableTooltip && authorId && authorName) {
-=======
-    if (enableTooltip && authorName) {
-      // If bio is provided, create a minimal profile object to avoid API call
-      if (bio !== undefined) {
-        setUserProfile({
-          id: authorId,
-          username: authorName,
-          name: authorName,
-          bio: bio || undefined,
-          location: undefined,
-          email: undefined,
-          image: undefined,
-          created_at: undefined,
-          profile_public: true,
-          total_submissions: 0,
-          posts_count: 0,
-          replies_count: 0,
-          last_activity: null,
-          slug: undefined
-        });
-        setIsLoading(false);
-        return;
-      }
-
->>>>>>> fc33aa29
       setIsLoading(true);
 
       // Try to fetch by database ID first (most reliable), fallback to name
@@ -272,11 +246,7 @@
           setIsLoading(false);
         });
     }
-<<<<<<< HEAD
   }, [authorId, authorName, enableTooltip]);
-=======
-  }, [authorName, enableTooltip, bio, authorId]);
->>>>>>> fc33aa29
 
   const handleClick = (event: React.MouseEvent<HTMLAnchorElement>) => {
     // Handle Ctrl+Click for modal
