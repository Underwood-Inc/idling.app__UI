--- conflicted
+++ resolved
@@ -1,44 +1,15 @@
-<<<<<<< HEAD
-import { act, cleanup, render, screen } from '@testing-library/react';
-import React from 'react';
-=======
 import { act, cleanup, render, screen, waitFor } from '@testing-library/react';
->>>>>>> b8363c7b
 
 // Mock the makeid function BEFORE importing the component
 jest.mock('../../../lib/utils/string/make-id', () => ({
   makeid: jest.fn()
 }));
 
-<<<<<<< HEAD
-// Mock the Avatar component
-jest.mock('../avatar/Avatar', () => ({
-  Avatar: function MockedAvatar({
-    seed,
-    size
-  }: {
-    seed: string;
-    size: string;
-  }) {
-    return (
-      <div
-        data-testid="mocked-avatar"
-        data-seed={seed}
-        data-size={size}
-        role="img"
-        aria-label="Background Avatar"
-      >
-        Mock Avatar
-      </div>
-    );
-  }
-=======
 // Mock the @dicebear/core createAvatar function
 jest.mock('@dicebear/core', () => ({
   createAvatar: jest.fn(() => ({
     toDataUri: jest.fn(() => 'data:image/svg+xml;base64,mock-avatar-data')
   }))
->>>>>>> b8363c7b
 }));
 
 // Mock window.innerWidth and window.innerHeight
@@ -125,9 +96,6 @@
   let currentTime: number;
 
   beforeEach(() => {
-<<<<<<< HEAD
-    // Clear mock calls before each test
-=======
     // Reset time
     mockTime = 1000000;
     mockDateNow.mockReturnValue(mockTime);
@@ -148,7 +116,6 @@
     // Reset frame callbacks and mocks
     frameCallbacks = [];
     frameId = 0;
->>>>>>> b8363c7b
     jest.clearAllMocks();
 
     // Mock timing functions
@@ -183,97 +150,6 @@
 
   afterEach(() => {
     cleanup();
-<<<<<<< HEAD
-    mockRequestAnimationFrame.mockRestore();
-    mockCancelAnimationFrame.mockRestore();
-    mockDateNow.mockRestore();
-  });
-
-  it('renders the avatars background container', () => {
-    render(<AvatarsBackground />);
-
-    const container = document.querySelector('.avatars-background');
-    expect(container).toBeInTheDocument();
-    expect(container).toHaveStyle({
-      position: 'fixed',
-      top: '0',
-      left: '0',
-      width: '100%',
-      height: '100%',
-      pointerEvents: 'none',
-      zIndex: '-1',
-      overflow: 'hidden'
-    });
-  });
-
-  it('generates avatars after the time interval', async () => {
-    render(<AvatarsBackground />);
-
-    // Initially, no avatars should be present
-    expect(screen.queryAllByTestId('mocked-avatar')).toHaveLength(0);
-
-    // Fast forward time beyond the generation interval (4000ms)
-    await act(async () => {
-      currentTime += 5000; // Advance 5 seconds
-      mockDateNow.mockReturnValue(currentTime);
-
-      // Wait for the animation frame to process
-      await new Promise((resolve) => setTimeout(resolve, 10));
-    });
-
-    // Now avatars should be generated
-    const avatars = screen.queryAllByTestId('mocked-avatar');
-    expect(avatars.length).toBeGreaterThan(0);
-  });
-
-  it('uses makeid to generate seeds for avatars', async () => {
-    render(<AvatarsBackground />);
-
-    // Fast forward time to trigger avatar generation
-    await act(async () => {
-      currentTime += 5000;
-      mockDateNow.mockReturnValue(currentTime);
-      await new Promise((resolve) => setTimeout(resolve, 10));
-    });
-
-    // Check that makeid was called (it's called for both id and seed generation)
-    expect(makeid).toHaveBeenCalled();
-
-    // Check that avatars have the mocked seed
-    const avatars = screen.queryAllByTestId('mocked-avatar');
-    if (avatars.length > 0) {
-      avatars.forEach((avatar) => {
-        expect(avatar).toHaveAttribute('data-seed', 'mocked-seed');
-      });
-    }
-  });
-
-  it('passes the generated seed to each Avatar component', async () => {
-    render(<AvatarsBackground />);
-
-    // Fast forward time to trigger avatar generation
-    await act(async () => {
-      currentTime += 5000;
-      mockDateNow.mockReturnValue(currentTime);
-      await new Promise((resolve) => setTimeout(resolve, 10));
-    });
-
-    const avatars = screen.queryAllByTestId('mocked-avatar');
-    avatars.forEach((avatar) => {
-      expect(avatar).toHaveAttribute('data-seed');
-      expect(avatar).toHaveAttribute('data-size');
-    });
-  });
-
-  it('cleans up animation frame on unmount', () => {
-    const { unmount } = render(<AvatarsBackground />);
-
-    // Unmount the component
-    unmount();
-
-    // The component should have called cancelAnimationFrame
-    expect(mockCancelAnimationFrame).toHaveBeenCalled();
-=======
     frameCallbacks = [];
   });
 
@@ -481,6 +357,5 @@
     // Component should still be functional (no errors thrown)
     const container = document.querySelector('.avatars-background');
     expect(container).toBeInTheDocument();
->>>>>>> b8363c7b
   });
 });