--- conflicted
+++ resolved
@@ -268,11 +268,7 @@
       - uses: actions/checkout@v4
         with:
           fetch-depth: 0
-<<<<<<< HEAD
-          token: ${{ secrets.GITHUB_TOKEN }}
-=======
           token: ${{ secrets.WORKFLOW_TOKEN }}
->>>>>>> 7318d320
 
       # Use the same Node.js version as setup job
       - uses: actions/setup-node@v4
