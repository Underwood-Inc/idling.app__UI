--- conflicted
+++ resolved
@@ -974,9 +974,6 @@
           if python3 scripts/update-pr-description.py \
             --pr-number "${{ github.event.pull_request.number }}" \
             --repo "${{ github.repository }}" \
-<<<<<<< HEAD
-            --token "${{ secrets.WORKFLOW_TOKEN }}"
-=======
             --token "${{ secrets.WORKFLOW_TOKEN }}"; then
             echo "✅ Successfully updated PR description"
           else
@@ -987,7 +984,6 @@
             echo "  - Token is not expired"
             echo "📋 Badge updates still completed successfully"
           fi
->>>>>>> db64ecaf
 
   # SonarCloud analysis job (matches original working setup)
   sonar:
